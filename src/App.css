:root {
  --layout-top-baseline: 96px;
  --layout-horizontal-padding: clamp(2.2rem, 4.8vw, 3.4rem);
  --space-stack-xs: clamp(0.35rem, 0.9vw, 0.55rem);
  --space-stack-sm: clamp(0.6rem, 1.4vw, 0.9rem);
  --space-stack-md: clamp(0.95rem, 1.9vw, 1.3rem);
  --space-stack-lg: clamp(1.2rem, 2.4vw, 1.6rem);
}

.app {
  position: relative;
  min-height: 100vh;
  min-height: 100svh;
  min-height: 100dvh;
  height: 100%;
  width: 100%;
  overflow: hidden;
  display: flex;
  flex-direction: column;
  color: #fff;
  font-family: -apple-system, BlinkMacSystemFont, 'SF Pro Display', sans-serif;
  font-feature-settings: 'liga', 'kern';
  background-color: #05060c;
  background-image:
    radial-gradient(
      140% 140% at 50% 32%,
      var(--bg-color-1, rgba(118, 96, 255, 0.7)) 0%,
      rgba(74, 56, 144, 0.52) 36%,
      rgba(24, 18, 52, 0.88) 72%,
      rgba(6, 7, 18, 0.98) 100%
    ),
    radial-gradient(160% 150% at 18% 18%, var(--bg-color-3, rgba(255, 132, 168, 0.32)), transparent 70%);
  background-attachment: fixed;
  background-position: center;
  background-size: cover;
  background-repeat: no-repeat;
  transition: color 0.6s ease, background 1.4s ease;
  letter-spacing: -0.01em;
  isolation: isolate;
  --bg-color-1: rgba(118, 96, 255, 0.72);
  --bg-color-2: rgba(12, 9, 32, 0.88);
  --bg-color-3: rgba(255, 132, 168, 0.5);
  --accent-color: #ff6d9b;
  --accent-strong: #ff8bb3;
  --accent-soft: rgba(255, 109, 155, 0.45);
  --panel-bg: rgba(14, 12, 34, 0.72);
  --panel-border: rgba(255, 255, 255, 0.08);
  --text-muted: rgba(255, 255, 255, 0.72);
  --divider-color: rgba(255, 255, 255, 0.08);
}

.app::after {
  content: '';
  position: fixed;
  inset: 0;
  pointer-events: none;
  background-image: url('data:image/png;base64,iVBORw0KGgoAAAANSUhEUgAAAAEAAAABCAYAAAAfFcSJAAAADUlEQVR42mP8z/D/PwAHygNcxECOwQAAAABJRU5ErkJggg==');
  background-repeat: repeat;
  background-size: 220px 220px;
  mix-blend-mode: soft-light;
  opacity: 0.055;
  z-index: 1;
  transform: translateZ(0);
}

.sr-only {
  position: absolute;
  width: 1px;
  height: 1px;
  padding: 0;
  margin: -1px;
  overflow: hidden;
  clip: rect(0, 0, 0, 0);
  white-space: nowrap;
  border: 0;
}

.icon {
  display: block;
  width: 22px;
  height: 22px;
  flex-shrink: 0;
  user-select: none;
}

.control-icon {
  width: 22px;
  height: 22px;
  filter: drop-shadow(0 2px 4px rgba(0, 0, 0, 0.32));
}

.play-toggle .control-icon {
  width: 26px;
  height: 26px;
}

.search-icon {
  width: 20px;
  height: 20px;
  opacity: 0.7;
}

.volume-icon {
  width: 20px;
  height: 20px;
  opacity: 0.82;
}

.quick-toggle-icon {
  width: 20px;
  height: 20px;
  opacity: 0.78;
}

.app-backdrop {
  position: absolute;
  inset: -12%;
  --dynamic-backdrop: none;
  background-image:
    var(--dynamic-backdrop),
    radial-gradient(
      160% 145% at 24% 18%,
      var(--bg-color-1, rgba(124, 102, 255, 0.75)) 0%,
      rgba(48, 32, 96, 0.82) 38%,
      rgba(16, 12, 40, 0.94) 72%,
      rgba(6, 7, 18, 1) 100%
    ),
    radial-gradient(120% 150% at 78% 16%, var(--bg-color-3, rgba(255, 132, 168, 0.34)) 0%, transparent 70%),
    linear-gradient(140deg, rgba(10, 11, 26, 0.92) 0%, rgba(5, 6, 18, 0.98) 100%);
  background-position: center, 50% 38%, 80% 12%, 50% 100%;
  background-size: cover, 160% 160%, 140% 140%, 200% 200%;
  background-repeat: no-repeat;
  background-blend-mode: soft-light, screen, normal, normal;
  transform: scale(1.18) translateZ(0);
  opacity: 0.8;
  transition: opacity 0.6s ease-in-out;
  will-change: opacity, transform;
  filter: saturate(112%) brightness(1.02);
  pointer-events: none;
  z-index: 0;
}

.app-overlay {
  position: absolute;
  inset: 0;
  pointer-events: none;
  background: linear-gradient(
    135deg,
    rgba(3, 6, 18, 0.84) 0%,
    rgba(16, 10, 32, 0.68) 58%,
    rgba(40, 14, 44, 0.55) 100%
  );
  backdrop-filter: saturate(140%);
  mix-blend-mode: normal;
  z-index: 2;
  transition: background 1.2s ease;
}

.app-layout {
  position: relative;
  z-index: 3;
  display: grid;
  grid-template-columns: 2fr 3fr;
  column-gap: clamp(2.4rem, 4.6vw, 3.4rem);
  row-gap: clamp(2rem, 4vw, 3.4rem);
  align-items: start;
  justify-items: stretch;
  --layout-padding: var(--layout-horizontal-padding);
  padding: var(--layout-top-baseline) var(--layout-horizontal-padding) var(--layout-padding);
  min-height: 100vh;
  min-height: 100svh;
  min-height: 100dvh;
  width: 100%;
  box-sizing: border-box;
  overflow: hidden;
  --panel-padding: clamp(2rem, 4vw, 3rem);
}

.panel {
  display: flex;
  flex-direction: column;
  min-height: 0;
  min-width: 0;
  position: relative;
  overflow: visible;
  padding: var(--panel-padding);
  flex: 1 1 0;
  max-height: calc(100vh - var(--layout-top-baseline) - var(--layout-padding));
  max-height: calc(100dvh - var(--layout-top-baseline) - var(--layout-padding));
}

.playback-panel {
  align-items: stretch;
  gap: clamp(2rem, 4vh, 3rem);
  justify-content: center;
}

.list-panel {
  align-items: stretch;
  justify-content: flex-start;
  min-width: 0;
  width: 100%;
  box-sizing: border-box;
}

.player-stage {
  flex: 1;
  display: grid;
  grid-template-columns:
    [gutter] minmax(16px, 1fr)
    [content-start] minmax(420px, 560px)
    [content-end] minmax(16px, 1fr);
  grid-auto-rows: auto;
  row-gap: 0;
  align-items: start;
  align-content: start;
  width: 100%;
  margin: 0;
  padding-block: clamp(1.8rem, 4vh, 3rem);
  box-sizing: border-box;
  overflow-x: hidden;
}

.left-pane {
  overflow-x: hidden;
}

.player-header {
  padding-top: 0;
  text-align: left;
}

.player-header .eyebrow {
  margin: 0 0 0.5rem;
}

.player-heading {
  margin: 0;
  font-size: clamp(1.4rem, 3vw, 1.8rem);
  font-weight: 600;
  letter-spacing: -0.01em;
}

.player-cover {
  position: relative;
  display: flex;
  align-items: center;
  justify-content: center;
  min-height: 0;
  grid-column: content-start / content-end;
  justify-self: center;
  padding: clamp(1.2rem, 2.4vw, 1.8rem);
}

.player-cover::before {
  content: '';
  position: absolute;
  inset: clamp(0.4rem, 1.8vw, 1rem);
  border-radius: 24px;
  background: rgba(255, 255, 255, 0.08);
  backdrop-filter: blur(40px) saturate(140%);
  z-index: 0;
  pointer-events: none;
}

.album-art {
  position: relative;
  z-index: 1;
  width: min(38vw, 340px);
  height: min(38vw, 340px);
  aspect-ratio: 1 / 1;
  border-radius: 18px;
  --album-art-image: none;
  background-image:
    linear-gradient(180deg, rgba(255, 255, 255, 0.08), rgba(255, 255, 255, 0)),
    var(--album-art-image);
  background-color: rgba(255, 255, 255, 0.08);
  background-size: cover;
  background-position: center;
  overflow: hidden;
  display: flex;
  align-items: center;
  justify-content: center;
  border: 1px solid rgba(255, 255, 255, 0.08);
  box-shadow: 0 42px 80px rgba(6, 8, 26, 0.6), inset 0 1px 0 rgba(255, 255, 255, 0.12);
  transition: transform 1.2s ease, box-shadow 0.8s ease, background-image 1s ease;
  animation: artworkFloat 18s ease-in-out infinite;
}

.album-art::before {
  content: '';
  position: absolute;
  inset: -12%;
  background: radial-gradient(circle, var(--accent-soft) 0%, transparent 68%);
  opacity: 0.35;
  mix-blend-mode: screen;
  animation: glowPulse 7s ease-in-out infinite;
}

.album-art.loaded::after {
  content: '';
  position: absolute;
  inset: 0;
  background:
    linear-gradient(180deg, rgba(255, 255, 255, 0.08), rgba(255, 255, 255, 0)),
    radial-gradient(circle at 15% 15%, rgba(255, 255, 255, 0.28), transparent 60%);
  mix-blend-mode: screen;
  pointer-events: none;
}

.artwork-placeholder {
  text-align: center;
  padding: 2.2rem;
  color: rgba(255, 255, 255, 0.7);
  font-size: 1.05rem;
}


.player-track-meta {
  margin: clamp(1.6rem, 3vw, 2.2rem) 0 0;
  text-align: left;
  display: grid;
  row-gap: 4px;
  grid-column: content-start / content-end;
}

.player-title {
  margin: 0;
  font-size: clamp(1.5rem, 3.1vw, 2rem);
  font-weight: 600;
  text-align: left;
  text-shadow: 0 18px 32px rgba(0, 0, 0, 0.4);
}

.player-artist {
  margin: 0;
  font-size: 1rem;
  color: rgba(255, 255, 255, 0.8);
  text-align: left;
}

.eyebrow {
  font-size: 0.78rem;
  letter-spacing: 0.18em;
  text-transform: uppercase;
  color: rgba(255, 255, 255, 0.62);
}

.player-progress {
  grid-column: content-start / content-end;
  display: grid;
  row-gap: clamp(0.35rem, 0.8vw, 0.55rem);
  margin-top: 14px;
}

.player-progress .progress {
  width: 100%;
  display: block;
}

.time-row {
  display: grid;
  grid-template-columns: 1fr 1fr;
  align-items: center;
  font-size: 0.88rem;
  font-variant-numeric: tabular-nums;
  color: rgba(255, 255, 255, 0.78);
  margin-top: calc(var(--space-stack-xs) * -0.35);
}

.time-row span {
  min-width: 3.2ch;
}

.time-row .time-start {
  justify-self: start;
}

.time-row .time-end {
  justify-self: end;
}

.player-controls {
  grid-column: content-start / content-end;
  display: grid;
  grid-template-columns: minmax(0, auto) 1fr minmax(0, auto);
  align-items: center;
  column-gap: clamp(0.8rem, 1.6vw, 1.1rem);
  margin-top: 20px;
}

.player-controls .shuffle {
  justify-self: start;
}

.player-controls .repeat {
  justify-self: end;
}

.main-controls {
  justify-self: center;
  display: inline-grid;
  grid-auto-flow: column;
  column-gap: var(--space-stack-sm);
  align-items: center;
  transform: translateY(1px);
}

.control-button {
  position: relative;
  display: inline-flex;
  align-items: center;
  justify-content: center;
  width: 56px;
  height: 56px;
  border-radius: 50%;
  border: none;
  background: rgba(255, 255, 255, 0.08);
  color: #fff;
  cursor: pointer;
  transition: transform 0.25s ease, background 0.25s ease, box-shadow 0.25s ease;
  box-shadow: inset 0 0 0 0.5px rgba(255, 255, 255, 0.25), 0 4px 12px rgba(0, 0, 0, 0.35);
  overflow: hidden;
  backdrop-filter: blur(14px) saturate(135%);
}

.control-button::before {
  content: '';
  position: absolute;
  inset: -14px;
  border-radius: inherit;
  background: radial-gradient(circle, var(--accent-soft) 0%, transparent 70%);
  opacity: 0;
  transition: opacity 0.3s ease;
  z-index: -1;
}

.control-button .icon {
  width: 22px;
  height: 22px;
}

.control-button:hover {
  transform: translateY(-3px) scale(1.02);
  background: rgba(255, 255, 255, 0.18);
  box-shadow: inset 0 0 0 0.5px rgba(255, 255, 255, 0.45), 0 14px 32px rgba(0, 0, 0, 0.4);
}

.control-button:hover::before {
  opacity: 1;
}

.control-button.active {
  color: var(--accent-color);
  background: rgba(255, 255, 255, 0.22);
  box-shadow: inset 0 0 0 0.5px rgba(255, 255, 255, 0.5), 0 16px 36px rgba(0, 0, 0, 0.45);
}

.control-button.active .control-icon {
  filter: drop-shadow(0 0 10px var(--accent-soft));
}

.control-button:disabled {
  cursor: not-allowed;
  opacity: 0.45;
  transform: none;
  box-shadow: inset 0 0 0 0.5px rgba(255, 255, 255, 0.12), 0 4px 10px rgba(0, 0, 0, 0.25);
}

.control-button:disabled .control-icon {
  filter: none;
}

.play-toggle {
  width: 68px;
  height: 68px;
  background: linear-gradient(135deg, var(--accent-color), var(--accent-strong));
  color: #0c0918;
  border: none;
  box-shadow: 0 28px 52px var(--accent-soft);
}

.play-toggle::before {
  content: '';
  position: absolute;
  inset: -16px;
  border-radius: inherit;
  background: radial-gradient(circle, var(--accent-soft) 0%, transparent 70%);
  opacity: 0.55;
  filter: blur(12px);
  z-index: -1;
  animation: glowPulse 6s ease-in-out infinite;
}

.play-toggle:hover {
  background: linear-gradient(135deg, var(--accent-strong), var(--accent-color));
  box-shadow: 0 34px 64px var(--accent-soft);
}

.play-toggle.buffering::after {
  content: '';
  position: absolute;
  width: 32px;
  height: 32px;
  border-radius: 50%;
  border: 3px solid rgba(255, 255, 255, 0.45);
  border-top-color: #fff;
  animation: spin 0.8s linear infinite;
}

.bottom-right {
  position: fixed;
  bottom: 32px;
  right: 40px;
  display: flex;
  gap: 12px;
  z-index: 20;
}

.bottom-right button {
  width: 36px;
  height: 36px;
  border-radius: 50%;
  border: none;
  background: rgba(255, 255, 255, 0.1);
  backdrop-filter: blur(10px);
  display: inline-flex;
  align-items: center;
  justify-content: center;
  color: rgba(255, 255, 255, 0.8);
  cursor: pointer;
  transition: transform 0.3s ease, background 0.3s ease, color 0.3s ease,
    box-shadow 0.3s ease, opacity 0.3s ease;
  opacity: 0.92;
}

.bottom-right button:hover {
  transform: translateY(-2px) scale(1.05);
  background: rgba(255, 255, 255, 0.18);
  color: #fff;
  opacity: 1;
}

.bottom-right button.active {
  color: #fff;
  background: rgba(255, 255, 255, 0.25);
  box-shadow: 0 0 10px rgba(255, 255, 255, 0.4);
}

.bottom-right button:focus-visible {
  outline: 2px solid rgba(255, 255, 255, 0.65);
  outline-offset: 3px;
}

.bottom-right button:hover .quick-toggle-icon,
.bottom-right button.active .quick-toggle-icon {
  opacity: 1;
}

.player-volume {
  grid-column: content-start / content-end;
  display: grid;
  grid-template-columns: minmax(0, auto) 1fr minmax(0, auto);
  align-items: center;
  column-gap: clamp(0.8rem, 1.6vw, 1.1rem);
  color: rgba(255, 255, 255, 0.7);
  padding-bottom: clamp(0.6rem, 2vh, 1rem);
  margin-top: 20px;
}

.volume-slider {
  width: 100%;
}

<<<<<<< HEAD
=======
.vol-min,
.vol-max {
  display: inline-flex;
  align-items: center;
  justify-content: center;
  width: 32px;
  height: 32px;
}

.vol-min svg,
.vol-max svg {
  width: 22px;
  height: 22px;
}

.player-controls svg,
.player-volume svg {
  filter: drop-shadow(0 1px 2px rgba(0, 0, 0, 0.25));
}

.progress,
.volume-slider {
  -webkit-appearance: none;
  appearance: none;
  height: 6px;
  border-radius: 999px;
  background: rgba(255, 255, 255, 0.18);
  position: relative;
}

.progress::-webkit-slider-runnable-track,
.volume-slider::-webkit-slider-runnable-track {
  height: 6px;
  border-radius: 999px;
  background: transparent;
}

.progress::-webkit-slider-thumb,
.volume-slider::-webkit-slider-thumb {
  -webkit-appearance: none;
  appearance: none;
  width: 16px;
  height: 16px;
  border-radius: 50%;
  background: #fff;
  box-shadow: 0 0 0 5px rgba(255, 255, 255, 0.15);
  border: none;
  margin-top: -5px;
}

.progress::-moz-range-track,
.volume-slider::-moz-range-track {
  height: 6px;
  border-radius: 999px;
  background: transparent;
}

.progress::-moz-range-thumb,
.volume-slider::-moz-range-thumb {
  width: 16px;
  height: 16px;
  border-radius: 50%;
  background: #fff;
  border: none;
  box-shadow: 0 0 0 5px rgba(255, 255, 255, 0.15);
}

.progress:focus-visible,
.volume-slider:focus-visible {
  outline: none;
  box-shadow: 0 0 0 4px rgba(255, 255, 255, 0.18);
}

.empty-state-card {
  grid-column: content-start / content-end;
  margin: clamp(1.6rem, 3vw, 2.4rem) 0 0;
  padding: clamp(2rem, 4vw, 2.8rem);
  border-radius: 20px;
  background: rgba(255, 255, 255, 0.04);
  backdrop-filter: blur(20px) saturate(120%);
  display: grid;
  place-items: center;
  color: rgba(255, 255, 255, 0.7);
  text-align: center;
  min-height: min(28vw, 260px);
}

.empty-state-card p {
  margin: 0;
  font-size: 1.05rem;
  letter-spacing: 0.02em;
}

>>>>>>> 35ed5232
.lyrics-placeholder {
  text-align: center;
  color: rgba(255, 255, 255, 0.7);
}

.list-stack {
  display: flex;
  flex-direction: column;
  gap: clamp(1.8rem, 3vw, 2.4rem);
  min-height: 0;
  flex: 1;
  height: 100%;
  max-height: 100%;
  align-items: stretch;
  width: 100%;
}

.list-header {
  display: flex;
  flex-direction: column;
  gap: 1.4rem;
  flex-shrink: 0;
  position: relative;
  align-items: flex-start;
}

.search-area {
  position: relative;
  width: 100%;
  align-self: flex-start;
  margin-top: 0;
}

.search-bar {
  display: flex;
  align-items: center;
  gap: 0.9rem;
  padding: 0.95rem 1.2rem;
  border-radius: 22px;
  background: rgba(255, 255, 255, 0.08);
  border: 1px solid rgba(255, 255, 255, 0.08);
  transition: border-color 0.2s ease, background 0.2s ease, box-shadow 0.2s ease;
  box-shadow: inset 0 0 0 1px rgba(255, 255, 255, 0.04);
  width: 100%;
  max-width: none;
  align-self: stretch;
  margin: 0;
}

.search-bar input {
  flex: 1;
  background: transparent;
  border: none;
  outline: none;
  color: #fff;
  font-size: 1rem;
  font-weight: 500;
  margin: 0;
  line-height: normal;
  vertical-align: middle;
}

.search-bar input::placeholder {
  color: rgba(255, 255, 255, 0.45);
}

.search-bar:focus-within {
  border-color: rgba(255, 255, 255, 0.3);
  background: rgba(255, 255, 255, 0.12);
  box-shadow: 0 18px 32px rgba(4, 6, 18, 0.45);
}

.search-bar.searching {
  border-color: rgba(255, 255, 255, 0.28);
}

.search-dropdown {
  position: absolute;
  top: calc(100% + 0.6rem);
  left: 0;
  right: 0;
  display: flex;
  flex-direction: column;
  gap: 0.2rem;
  padding: 0.4rem 0;
  border-radius: 22px;
  background: rgba(14, 12, 34, 0.9);
  border: 1px solid rgba(255, 255, 255, 0.12);
  box-shadow: 0 32px 64px rgba(6, 8, 26, 0.45);
  backdrop-filter: blur(18px);
  max-height: clamp(240px, 45vh, 420px);
  overflow-y: auto;
  z-index: 20;
}

.search-result {
  display: flex;
  align-items: center;
  gap: 0.9rem;
  padding: 0.65rem 1.2rem;
  width: 100%;
  background: transparent;
  border: none;
  color: inherit;
  text-align: left;
  cursor: pointer;
  transition: background 0.2s ease, transform 0.2s ease;
}

.search-result:hover,
.search-result:focus-visible {
  background: rgba(255, 255, 255, 0.1);
  outline: none;
  transform: translateY(-1px);
}

.search-result-thumb {
  width: 48px;
  height: 48px;
  border-radius: 14px;
  overflow: hidden;
  flex-shrink: 0;
  box-shadow: inset 0 0 0 1px rgba(255, 255, 255, 0.08);
  display: flex;
  align-items: center;
  justify-content: center;
}

.cover-image {
  width: 48px;
  height: 48px;
  border-radius: 12px;
  object-fit: cover;
  display: block;
}

.cover-fallback {
  width: 48px;
  height: 48px;
  border-radius: 12px;
  background: linear-gradient(145deg, #6e6aff, #2a265e);
  display: flex;
  align-items: center;
  justify-content: center;
  color: #fff;
  font-size: 20px;
  font-weight: 600;
  text-transform: uppercase;
  box-shadow: inset 0 0 6px rgba(255, 255, 255, 0.15),
    0 2px 6px rgba(0, 0, 0, 0.25);
  user-select: none;
}

.search-result-meta {
  display: flex;
  flex-direction: column;
  gap: 0.2rem;
  min-width: 0;
}

.search-result-title {
  font-weight: 600;
  font-size: 1rem;
  white-space: nowrap;
  overflow: hidden;
  text-overflow: ellipsis;
}

.search-result-artist {
  font-size: 0.9rem;
  color: rgba(255, 255, 255, 0.72);
  white-space: nowrap;
  overflow: hidden;
  text-overflow: ellipsis;
}

.search-status {
  padding: 0.8rem 1.2rem;
  font-size: 0.95rem;
  color: rgba(255, 255, 255, 0.75);
}

.search-status.empty {
  color: rgba(255, 255, 255, 0.6);
}

.spinner {
  width: 18px;
  height: 18px;
  border-radius: 50%;
  border: 2px solid rgba(255, 255, 255, 0.25);
  border-top-color: rgba(255, 255, 255, 0.85);
  animation: spin 0.8s linear infinite;
}

.segmented-control {
  display: inline-flex;
  gap: 0.35rem;
  padding: 0.3rem;
  border-radius: 999px;
  background: rgba(255, 255, 255, 0.08);
  align-self: flex-start;
  border: 1px solid rgba(255, 255, 255, 0.08);
  box-shadow: inset 0 0 0 1px rgba(255, 255, 255, 0.04);
}

.segment {
  display: inline-flex;
  align-items: center;
  gap: 0.5rem;
  padding: 0.55rem 1.35rem;
  border-radius: 999px;
  background: transparent;
  border: none;
  color: rgba(255, 255, 255, 0.65);
  font-size: 0.9rem;
  cursor: pointer;
  transition: background 0.2s ease, color 0.2s ease, box-shadow 0.2s ease;
}

.segment .icon {
  width: 18px;
  height: 18px;
  opacity: 0.75;
}

.segment:hover {
  color: #fff;
  background: rgba(255, 255, 255, 0.16);
}

.segment.active {
  color: #fff;
  background: linear-gradient(125deg, rgba(255, 95, 109, 0.4), rgba(255, 195, 113, 0.32));
  box-shadow: 0 16px 26px rgba(255, 95, 109, 0.22);
}

.error-banner {
  padding: 0.85rem 1.1rem;
  border-radius: 18px;
  background: rgba(255, 75, 95, 0.18);
  border: 1px solid rgba(255, 75, 95, 0.45);
  font-size: 0.9rem;
}


.list-scroll {
  flex: 1;
  display: flex;
  flex-direction: column;
  gap: 0.6rem;
  min-height: 0;
  width: 100%;
  box-sizing: border-box;
  padding-right: clamp(0.45rem, 1vw, 0.9rem);
}

.playlist-scroll {
  overflow-y: auto;
  scrollbar-width: none;
}

.list-scroll.is-lyrics {
  overflow: hidden;
  padding-right: 0;
}

.playlist-scroll::-webkit-scrollbar {
  display: none;
}

.results-meta {
  display: flex;
  justify-content: space-between;
  align-items: center;
  text-transform: uppercase;
  font-size: 0.78rem;
  letter-spacing: 0.16em;
  color: rgba(255, 255, 255, 0.58);
  padding: 0.15rem 0 0.4rem;
}

.result-count {
  color: rgba(255, 255, 255, 0.78);
  font-weight: 600;
}

.track-item {
  display: grid;
  grid-template-columns: 56px minmax(0, 1fr) auto;
  gap: clamp(0.75rem, 1.8vw, 1.2rem);
  align-items: center;
  height: 64px;
  padding: 0 1.2rem;
  border-radius: 16px;
  background: rgba(255, 255, 255, 0.06);
  border: 1px solid rgba(255, 255, 255, 0.06);
  color: inherit;
  cursor: pointer;
  transition: transform 0.25s ease, background 0.25s ease, box-shadow 0.25s ease,
    border-color 0.25s ease;
  text-align: left;
  position: relative;
  z-index: 0;
  overflow: visible;
}

.track-item::before {
  content: '';
  position: absolute;
  inset: -6px;
  border-radius: inherit;
  background: radial-gradient(circle, rgba(255, 255, 255, 0.2), rgba(255, 255, 255, 0));
  filter: blur(14px);
  opacity: 0.4;
  pointer-events: none;
  transition: opacity 0.3s ease;
  z-index: -1;
}

.track-item > * {
  position: relative;
  z-index: 1;
}

.track-item:hover {
  transform: translateY(-2px);
  background: rgba(255, 255, 255, 0.12);
  border-color: rgba(255, 255, 255, 0.18);
  box-shadow: 0 18px 32px rgba(4, 6, 18, 0.45);
}

.track-item:hover::before {
  opacity: 0.6;
}

.track-item.active {
  background: linear-gradient(135deg, var(--accent-color) 0%, rgba(255, 255, 255, 0.12) 120%);
  border-color: rgba(255, 255, 255, 0.28);
  transform: translateY(-2px);
}

.track-item.active::before {
  opacity: 0.75;
}

.track-thumb {
  position: relative;
  width: 48px;
  height: 48px;
  border-radius: 14px;
  background: rgba(255, 255, 255, 0.12);
  display: flex;
  align-items: center;
  justify-content: center;
  font-size: 1.1rem;
  font-weight: 600;
  color: rgba(255, 255, 255, 0.85);
  overflow: hidden;
  box-shadow: inset 0 0 0 1px rgba(255, 255, 255, 0.08);
}

.track-thumb img {
  width: 100%;
  height: 100%;
  object-fit: cover;
  display: block;
}

.track-letter {
  z-index: 1;
}

.track-item.active .track-letter {
  opacity: 0.4;
}

.equalizer {
  position: absolute;
  left: 50%;
  bottom: 8px;
  transform: translateX(-50%);
  width: 24px;
  height: 16px;
  display: flex;
  justify-content: space-between;
  align-items: flex-end;
}

.equalizer::before,
.equalizer::after,
.equalizer span {
  display: block;
  width: 4px;
  border-radius: 999px;
  background: #fff;
  animation: equalize 0.8s ease-in-out infinite;
}

.equalizer::before,
.equalizer::after {
  content: '';
}

.equalizer span {
  animation-delay: 0.2s;
}

.equalizer::before {
  animation-delay: 0.05s;
}

.equalizer::after {
  animation-delay: 0.35s;
}

.track-meta {
  display: flex;
  flex-direction: column;
  gap: 0.25rem;
  min-width: 0;
}

.track-title {
  font-weight: 600;
  font-size: 1rem;
  line-height: 1.25;
  white-space: nowrap;
  overflow: hidden;
  text-overflow: ellipsis;
}

.track__title {
  white-space: nowrap;
  overflow: hidden;
  text-overflow: ellipsis;
}

.track-artist {
  font-size: 0.9rem;
  color: rgba(255, 255, 255, 0.72);
  white-space: nowrap;
  overflow: hidden;
  text-overflow: ellipsis;
}

.track-duration {
  font-size: 0.9rem;
  color: rgba(255, 255, 255, 0.7);
  margin-left: clamp(0.5rem, 1vw, 1.1rem);
  min-width: 4ch;
  text-align: right;
  white-space: nowrap;
  overflow: hidden;
  text-overflow: ellipsis;
}

.empty-state {
  padding: 2rem 1rem;
  text-align: center;
  color: rgba(255, 255, 255, 0.62);
}

.lyrics-panel {
  display: flex;
  flex-direction: column;
  justify-content: center;
  gap: 1.6rem;
  flex: 1;
  min-height: 0;
  white-space: normal;
  word-wrap: break-word;
  width: 100%;
  height: 100%;
  padding: 0 2rem 2rem;
  box-sizing: border-box;
}

.lyrics-view {
  position: relative;
  flex: 1;
  min-height: 0;
  width: 100%;
  height: 100%;
  overflow-y: auto;
  overflow-x: hidden;
  padding: 24px 16px;
  box-sizing: border-box;
  scrollbar-width: none;
  -ms-overflow-style: none;
  display: flex;
  flex-direction: column;
  align-items: center;
  scroll-behavior: smooth;
}

.lyrics-view::before,
.lyrics-view::after {
  content: '';
  display: block;
  flex: 0 0 auto;
  height: 20vh;
  width: 100%;
}

.lyrics-view::-webkit-scrollbar {
  display: none;
}

.lyrics-header {
  display: flex;
  flex-direction: column;
  gap: 0.35rem;
}

.lyrics-header h2 {
  margin: 0.2rem 0 0;
  font-size: 1.6rem;
}

.lyrics-header p {
  margin: 0;
  color: rgba(255, 255, 255, 0.72);
}

.lyrics-content {
  flex: 0 0 auto;
  display: flex;
  flex-direction: column;
  align-items: center;
  gap: 1.2rem;
  padding: 0 0 2rem;
  width: 100%;
  box-sizing: border-box;
}

@media (max-height: 860px) {
  .app-layout {
    --layout-padding: clamp(1.8rem, 4vh, 2.6rem);
    padding: var(--layout-padding);
    gap: clamp(1.8rem, 4vw, 2.6rem);
    --panel-padding: clamp(1.6rem, 3.6vw, 2.4rem);
  }

  .player-grid {
    gap: clamp(1.1rem, 2.4vh, 1.8rem);
    padding-block: clamp(1.2rem, 2.6vh, 2.2rem);
  }

  .album-art {
    width: clamp(220px, 36vh, 380px);
    height: clamp(220px, 36vh, 380px);
  }

  .play-toggle {
    width: 64px;
    height: 64px;
  }
}

@media (max-height: 720px) {
  .app-layout {
    --layout-padding: clamp(1.4rem, 3.6vh, 2.2rem);
    padding: var(--layout-padding);
    gap: clamp(1.4rem, 4vw, 2rem);
    --panel-padding: clamp(1.2rem, 3.2vw, 2rem);
  }

  .player-grid {
    gap: clamp(0.9rem, 2vh, 1.3rem);
    padding-block: clamp(1rem, 2vh, 1.6rem);
  }

  .album-art {
    width: clamp(200px, 34vh, 340px);
    height: clamp(200px, 34vh, 340px);
  }

  .player-title {
    font-size: clamp(1.4rem, 3vw, 1.8rem);
  }

  .control-button {
    width: 50px;
    height: 50px;
  }

  .play-toggle {
    width: 60px;
    height: 60px;
  }

  .time-row {
    font-size: 0.8rem;
    margin-top: calc(var(--space-stack-xs) * -0.25);
  }

  .player-volume {
    column-gap: 0.8rem;
  }
}

.lyrics-line {
  display: block;
  text-align: center;
  font-size: 18px;
  line-height: 1.9;
  color: rgba(255, 255, 255, 0.55);
  transition: color 0.25s ease, transform 0.25s ease;
  transform-origin: center;
  padding: 4px 0;
  white-space: normal;
  word-break: break-word;
}

.lyrics-line.current {
  color: #fff;
  font-weight: 600;
  font-size: 22px;
  transform: scale(1.05);
}

.lyrics-text {
  display: block;
}

.lyrics-translation {
  display: block;
  margin-top: 0.35rem;
  font-size: 16px;
  line-height: 1.6;
  color: rgba(255, 255, 255, 0.55);
}

input[type='range'] {
  -webkit-appearance: none;
  appearance: none;
  height: 3px;
  border-radius: 999px;
  background: rgba(255, 255, 255, 0.22);
  outline: none;
  transition: background 0.3s ease;
}

input[type='range']::-webkit-slider-thumb {
  -webkit-appearance: none;
  width: 14px;
  height: 14px;
  border-radius: 50%;
  background: #fff;
  border: none;
  box-shadow: 0 0 0 4px rgba(255, 255, 255, 0.18);
  transition: transform 0.2s ease, box-shadow 0.2s ease;
}

input[type='range']::-webkit-slider-thumb:hover {
  transform: scale(1.05);
  box-shadow: 0 0 0 6px rgba(255, 255, 255, 0.2);
}

input[type='range']::-moz-range-thumb {
  width: 14px;
  height: 14px;
  border-radius: 50%;
  background: #fff;
  border: none;
  box-shadow: 0 0 0 4px rgba(255, 255, 255, 0.18);
  transition: transform 0.2s ease, box-shadow 0.2s ease;
}

input[type='range']::-moz-range-thumb:hover {
  transform: scale(1.05);
  box-shadow: 0 0 0 6px rgba(255, 255, 255, 0.2);
}

input[type='range']::-moz-range-track {
  height: 3px;
  border-radius: 999px;
  background: transparent;
}

@keyframes spin {
  to {
    transform: rotate(360deg);
  }
}

@keyframes equalize {
  0%,
  100% {
    height: 6px;
  }
  50% {
    height: 18px;
  }
}

@keyframes gradientDrift {
  0% {
    transform: translate3d(-6%, -4%, 0) scale(1);
  }
  50% {
    transform: translate3d(6%, 8%, 0) scale(1.05);
  }
  100% {
    transform: translate3d(-6%, -4%, 0) scale(1);
  }
}

@keyframes gradientDriftReverse {
  0% {
    transform: translate3d(4%, 6%, 0) scale(1.05);
  }
  50% {
    transform: translate3d(-6%, -8%, 0) scale(1);
  }
  100% {
    transform: translate3d(4%, 6%, 0) scale(1.05);
  }
}

@keyframes artworkPan {
  0% {
    transform: scale(1.12) translate3d(-2%, -1%, 0);
  }
  50% {
    transform: scale(1.18) translate3d(2%, 1%, 0);
  }
  100% {
    transform: scale(1.12) translate3d(-2%, -1%, 0);
  }
}

@keyframes ambientPulse {
  0% {
    transform: scale(1) rotate(0deg);
    opacity: 0.36;
  }
  50% {
    transform: scale(1.12) rotate(12deg);
    opacity: 0.5;
  }
  100% {
    transform: scale(1) rotate(0deg);
    opacity: 0.36;
  }
}

@keyframes ambientPulseReverse {
  0% {
    transform: scale(1.05) rotate(0deg);
    opacity: 0.38;
  }
  50% {
    transform: scale(1.16) rotate(-14deg);
    opacity: 0.52;
  }
  100% {
    transform: scale(1.05) rotate(0deg);
    opacity: 0.38;
  }
}

@keyframes overlayPulse {
  0% {
    opacity: 0.88;
  }
  50% {
    opacity: 0.95;
  }
  100% {
    opacity: 0.88;
  }
}

@keyframes glowPulse {
  0%,
  100% {
    opacity: 0.32;
  }
  50% {
    opacity: 0.55;
  }
}

@keyframes artworkFloat {
  0% {
    transform: translate3d(0, 0, 0) scale(1.01);
  }
  50% {
    transform: translate3d(0, -6px, 0) scale(1.03);
  }
  100% {
    transform: translate3d(0, 0, 0) scale(1.01);
  }
}

@keyframes lyricGlow {
  0% {
    text-shadow: 0 0 0 rgba(255, 255, 255, 0);
  }
  50% {
    text-shadow: 0 0 22px var(--accent-soft);
  }
  100% {
    text-shadow: 0 0 0 rgba(255, 255, 255, 0);
  }
}

@media (max-width: 1366px) {
  .player-stage {
    grid-template-columns:
      [gutter] minmax(12px, 1fr)
      [content-start] minmax(380px, 520px)
      [content-end] minmax(12px, 1fr);
  }
}

@media (max-width: 1100px) {
  .app-layout {
    column-gap: clamp(2rem, 4vw, 3rem);
    --layout-horizontal-padding: clamp(2.5rem, 5vw, 3.25rem);
    --layout-top-baseline: clamp(2.6rem, 5.5vw, 3.2rem);
  }
}

@media (max-width: 860px) {
  .app-layout {
    grid-template-columns: 1fr;
    row-gap: clamp(1.6rem, 5vh, 2.4rem);
    min-height: auto;
    --layout-top-baseline: clamp(2.2rem, 6vw, 2.8rem);
  }

  .panel {
    max-height: none;
  }

  .playback-panel,
  .list-panel {
    padding: clamp(2rem, 5vw, 2.5rem);
  }

  .playback-panel {
    justify-content: flex-start;
  }

  .player-stage {
    grid-template-columns:
      [gutter] minmax(8px, 1fr)
      [content-start] minmax(0, 1fr)
      [content-end] minmax(8px, 1fr);
  }

  .album-art {
    max-width: clamp(200px, 60vw, 420px);
  }

  .bottom-right {
    bottom: 24px;
    right: 24px;
  }
}

@media (max-width: 620px) {
  .player-stage {
    row-gap: var(--space-stack-md);
  }

  .player-controls {
    column-gap: clamp(0.6rem, 4vw, 1rem);
  }

  .segment {
    padding: 0.5rem 1.1rem;
  }

  .bottom-right {
    bottom: 16px;
    right: 16px;
    gap: 12px;
  }

  .bottom-right button {
    width: 34px;
    height: 34px;
  }

  .player-controls .control-button {
    width: 52px;
    height: 52px;
  }

  .player-controls .play-toggle {
    width: 64px;
    height: 64px;
  }
}<|MERGE_RESOLUTION|>--- conflicted
+++ resolved
@@ -572,102 +572,6 @@
   width: 100%;
 }
 
-<<<<<<< HEAD
-=======
-.vol-min,
-.vol-max {
-  display: inline-flex;
-  align-items: center;
-  justify-content: center;
-  width: 32px;
-  height: 32px;
-}
-
-.vol-min svg,
-.vol-max svg {
-  width: 22px;
-  height: 22px;
-}
-
-.player-controls svg,
-.player-volume svg {
-  filter: drop-shadow(0 1px 2px rgba(0, 0, 0, 0.25));
-}
-
-.progress,
-.volume-slider {
-  -webkit-appearance: none;
-  appearance: none;
-  height: 6px;
-  border-radius: 999px;
-  background: rgba(255, 255, 255, 0.18);
-  position: relative;
-}
-
-.progress::-webkit-slider-runnable-track,
-.volume-slider::-webkit-slider-runnable-track {
-  height: 6px;
-  border-radius: 999px;
-  background: transparent;
-}
-
-.progress::-webkit-slider-thumb,
-.volume-slider::-webkit-slider-thumb {
-  -webkit-appearance: none;
-  appearance: none;
-  width: 16px;
-  height: 16px;
-  border-radius: 50%;
-  background: #fff;
-  box-shadow: 0 0 0 5px rgba(255, 255, 255, 0.15);
-  border: none;
-  margin-top: -5px;
-}
-
-.progress::-moz-range-track,
-.volume-slider::-moz-range-track {
-  height: 6px;
-  border-radius: 999px;
-  background: transparent;
-}
-
-.progress::-moz-range-thumb,
-.volume-slider::-moz-range-thumb {
-  width: 16px;
-  height: 16px;
-  border-radius: 50%;
-  background: #fff;
-  border: none;
-  box-shadow: 0 0 0 5px rgba(255, 255, 255, 0.15);
-}
-
-.progress:focus-visible,
-.volume-slider:focus-visible {
-  outline: none;
-  box-shadow: 0 0 0 4px rgba(255, 255, 255, 0.18);
-}
-
-.empty-state-card {
-  grid-column: content-start / content-end;
-  margin: clamp(1.6rem, 3vw, 2.4rem) 0 0;
-  padding: clamp(2rem, 4vw, 2.8rem);
-  border-radius: 20px;
-  background: rgba(255, 255, 255, 0.04);
-  backdrop-filter: blur(20px) saturate(120%);
-  display: grid;
-  place-items: center;
-  color: rgba(255, 255, 255, 0.7);
-  text-align: center;
-  min-height: min(28vw, 260px);
-}
-
-.empty-state-card p {
-  margin: 0;
-  font-size: 1.05rem;
-  letter-spacing: 0.02em;
-}
-
->>>>>>> 35ed5232
 .lyrics-placeholder {
   text-align: center;
   color: rgba(255, 255, 255, 0.7);
