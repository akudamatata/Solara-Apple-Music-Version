--- conflicted
+++ resolved
@@ -1122,7 +1122,6 @@
               />
               <div className="time-row">
                 <span className="time time-start">{formatTime(progressValue)}</span>
-<<<<<<< HEAD
                 <div className="audio-quality-select-wrapper">
                   <select
                     id={qualitySelectId}
@@ -1138,21 +1137,6 @@
                     ))}
                   </select>
                 </div>
-=======
-                <select
-                  id={qualitySelectId}
-                  className="audio-quality-select"
-                  value={audioQuality}
-                  onChange={handleAudioQualityChange}
-                  aria-label="选择音质"
-                >
-                  {AUDIO_QUALITY_OPTIONS.map((option) => (
-                    <option key={option.value} value={option.value}>
-                      {option.label}
-                    </option>
-                  ))}
-                </select>
->>>>>>> c9c1866d
                 <span className="time time-end">{formatTime(progressMax)}</span>
               </div>
             </div>
