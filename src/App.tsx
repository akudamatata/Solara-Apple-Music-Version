import { useCallback, useEffect, useMemo, useRef, useState } from 'react'
import type { CSSProperties } from 'react'
<<<<<<< HEAD
=======
import { ListMusic, Mic2 } from 'lucide-react'
>>>>>>> 35ed5232
import './App.css'
import { mergeLyrics } from './utils/lyrics'
import type { LyricLine } from './utils/lyrics'
import { DEFAULT_PALETTE, extractPaletteFromImage } from './utils/palette'
import type { BackgroundPalette } from './utils/palette'
import { generateAppleMusicStyleBackground } from './utils/background'

const API_BASE = 'https://music-api.gdstudio.xyz/api.php'
const DEFAULT_SOURCE = 'netease'

let userLyricsScrolling = false
let programmaticLyricsScroll = false
let resumeLyricsTimer: number | null = null
let releaseProgrammaticScrollTimer: number | null = null

function getVisibleLyricsContainer(): HTMLElement | null {
  const candidates = Array.from(document.querySelectorAll<HTMLElement>('.lyrics-view'))
  return candidates.find((el) => el.offsetParent !== null) || null
}

function getActiveLyric(container: HTMLElement): HTMLElement | null {
  return (
    container.querySelector<HTMLElement>('.lyrics-line.current') ||
    container.querySelector<HTMLElement>('.lyrics-line.active')
  )
}

function scrollActiveLyricToCenter(
  container: HTMLElement | null,
  active: HTMLElement | null,
  smooth = true,
) {
  if (!container || !active) {
    return
  }

  requestAnimationFrame(() => {
    if (!container || !active || !container.isConnected || !active.isConnected) {
      return
    }

    const containerRect = container.getBoundingClientRect()
    const activeRect = active.getBoundingClientRect()
    const offset =
      activeRect.top +
      activeRect.height / 2 -
      (containerRect.top + containerRect.height / 2)

    if (Math.abs(offset) < 0.5) {
      return
    }

    programmaticLyricsScroll = true
    if (releaseProgrammaticScrollTimer !== null) {
      window.clearTimeout(releaseProgrammaticScrollTimer)
      releaseProgrammaticScrollTimer = null
    }

    container.scrollBy({
      top: offset,
      behavior: smooth ? 'smooth' : 'auto',
    })

    const releaseDelay = smooth ? 650 : 150
    releaseProgrammaticScrollTimer = window.setTimeout(() => {
      programmaticLyricsScroll = false
      releaseProgrammaticScrollTimer = null
    }, releaseDelay)
  })
}

function onLyricLineChange() {
  if (userLyricsScrolling) {
    return
  }

  const container = getVisibleLyricsContainer()
  if (!container) {
    return
  }

  const active = getActiveLyric(container)
  if (active) {
    scrollActiveLyricToCenter(container, active, true)
  }
}

function attachLyricsScrollGuards(container: HTMLElement) {
  const onUserScroll = () => {
    if (programmaticLyricsScroll) {
      return
    }

    userLyricsScrolling = true
    if (resumeLyricsTimer !== null) {
      window.clearTimeout(resumeLyricsTimer)
    }
    resumeLyricsTimer = window.setTimeout(() => {
      userLyricsScrolling = false
      const currentContainer = getVisibleLyricsContainer()
      if (!currentContainer) {
        return
      }
      const active = getActiveLyric(currentContainer)
      if (active) {
        scrollActiveLyricToCenter(currentContainer, active, true)
      }
    }, 3500)
  }

  container.addEventListener('wheel', onUserScroll, { passive: true })
  container.addEventListener('touchmove', onUserScroll, { passive: true })
  container.addEventListener('scroll', onUserScroll, { passive: true })

  return () => {
    container.removeEventListener('wheel', onUserScroll)
    container.removeEventListener('touchmove', onUserScroll)
    container.removeEventListener('scroll', onUserScroll)
    if (resumeLyricsTimer !== null) {
      window.clearTimeout(resumeLyricsTimer)
      resumeLyricsTimer = null
    }
  }
}

function resetLyricsScrollState() {
  userLyricsScrolling = false
  programmaticLyricsScroll = false
  if (resumeLyricsTimer !== null) {
    window.clearTimeout(resumeLyricsTimer)
    resumeLyricsTimer = null
  }
  if (releaseProgrammaticScrollTimer !== null) {
    window.clearTimeout(releaseProgrammaticScrollTimer)
    releaseProgrammaticScrollTimer = null
  }
}

const getTrackKey = (track: { id: string | number; source?: string }) => {
  const source = track.source || DEFAULT_SOURCE
  return `${track.id}-${source}`
}

interface SearchResult {
  id: number | string
  name: string
  artist: string[]
  album: string
  pic_id: string
  lyric_id: string
  source: string
}

interface TrackDetails {
  id: string
  title: string
  artists: string
  album: string
  source: string
  artworkUrl: string
  audioUrl: string
  lyrics: LyricLine[]
}

const fetchJson = async <T,>(url: string, signal?: AbortSignal): Promise<T> => {
  const response = await fetch(url, { signal })
  if (!response.ok) {
    throw new Error(`Request failed with status ${response.status}`)
  }
  return response.json() as Promise<T>
}

const formatTime = (value: number) => {
  if (!Number.isFinite(value) || value < 0) {
    return '0:00'
  }
  const minutes = Math.floor(value / 60)
  const seconds = Math.floor(value % 60)
  return `${minutes}:${seconds.toString().padStart(2, '0')}`
}

type IconProps = {
  name: string
  alt?: string
  className?: string
}

const Icon = ({ name, alt = '', className }: IconProps) => (
  <img
    src={`/icons/${name}.svg`}
    alt={alt}
    className={className}
    aria-hidden={alt === '' ? true : undefined}
    draggable={false}
  />
)

const SearchIcon = () => <Icon name="search" className="icon search-icon" />

<<<<<<< HEAD
const PlayIcon = () => <Icon name="play" className="icon control-icon" />
=======
const iconShadow = 'drop-shadow(0 1px 2px rgba(0, 0, 0, 0.25))'

const ShuffleIcon = () => (
  <svg viewBox="0 0 24 24" aria-hidden="true" style={{ filter: iconShadow }}>
    <path
      d="M16.5 17.5H18a2.5 2.5 0 012.5 2.5M16.5 6.5H18A2.5 2.5 0 0020.5 4M3 6.5h4l10 11h3.5M3 17.5h4l3.25-3.58"
      fill="none"
      stroke="currentColor"
      strokeWidth="1.6"
      strokeLinecap="round"
      strokeLinejoin="round"
    />
    <path
      d="M19 8l2-2-2-2"
      fill="none"
      stroke="currentColor"
      strokeWidth="1.6"
      strokeLinecap="round"
      strokeLinejoin="round"
    />
    <path
      d="M19 16l2 2-2 2"
      fill="none"
      stroke="currentColor"
      strokeWidth="1.6"
      strokeLinecap="round"
      strokeLinejoin="round"
    />
  </svg>
)

const RepeatIcon = () => (
  <svg viewBox="0 0 24 24" aria-hidden="true" style={{ filter: iconShadow }}>
    <path
      d="M4 7a4 4 0 014-4h8l-2-2m2 2l-2 2m4 11a4 4 0 01-4 4H8l2 2m-2-2l2-2"
      fill="none"
      stroke="currentColor"
      strokeWidth="1.6"
      strokeLinecap="round"
      strokeLinejoin="round"
    />
  </svg>
)

const RepeatOneIcon = () => (
  <svg viewBox="0 0 24 24" aria-hidden="true" style={{ filter: iconShadow }}>
    <path
      d="M4 7a4 4 0 014-4h8l-2-2m2 2l-2 2m4 11a4 4 0 01-4 4H8l2 2m-2-2l2-2"
      fill="none"
      stroke="currentColor"
      strokeWidth="1.6"
      strokeLinecap="round"
      strokeLinejoin="round"
    />
    <path
      d="M12 10v4"
      fill="none"
      stroke="currentColor"
      strokeWidth="1.6"
      strokeLinecap="round"
      strokeLinejoin="round"
    />
    <path d="M12 10l-1.5 1" fill="none" stroke="currentColor" strokeWidth="1.6" strokeLinecap="round" />
  </svg>
)

const SpeakerLowIcon = () => (
  <svg viewBox="0 0 24 24" aria-hidden="true" style={{ filter: iconShadow }}>
    <path
      d="M4.5 10h2.2L12 6v12l-5.3-4H4.5a1.5 1.5 0 01-1.5-1.5V11.5A1.5 1.5 0 014.5 10z"
      fill="currentColor"
    />
    <path d="M16 10.2a2.6 2.6 0 010 3.6" fill="none" stroke="currentColor" strokeWidth="1.6" strokeLinecap="round" />
  </svg>
)

const SpeakerHighIcon = () => (
  <svg viewBox="0 0 24 24" aria-hidden="true" style={{ filter: iconShadow }}>
    <path
      d="M4.5 10h2.2L12 6v12l-5.3-4H4.5a1.5 1.5 0 01-1.5-1.5V11.5A1.5 1.5 0 014.5 10z"
      fill="currentColor"
    />
    <path
      d="M16 8a5 5 0 010 8M16 10.2a2.6 2.6 0 010 3.6"
      fill="none"
      stroke="currentColor"
      strokeWidth="1.6"
      strokeLinecap="round"
    />
  </svg>
)

const PrevIcon = () => (
  <svg viewBox="0 0 24 24" aria-hidden="true">
    <path
      d="M6 6v12M18 6l-8.5 6L18 18V6z"
      fill="none"
      stroke="currentColor"
      strokeWidth="1.7"
      strokeLinecap="round"
      strokeLinejoin="round"
    />
  </svg>
)
>>>>>>> 35ed5232

const PauseIcon = () => <Icon name="pause" className="icon control-icon" />

const PrevIcon = () => <Icon name="prev" className="icon control-icon" />

const NextIcon = () => <Icon name="next" className="icon control-icon" />

const LoadingSpinner = () => (
  <span className="spinner" aria-hidden="true" />
)

function App() {
  const [query, setQuery] = useState('')
  const [searchResults, setSearchResults] = useState<SearchResult[]>([])
  const [isSearching, setIsSearching] = useState(false)
  const [currentTrack, setCurrentTrack] = useState<TrackDetails | null>(null)
  const [isLoadingTrack, setIsLoadingTrack] = useState(false)
  const [error, setError] = useState<string | null>(null)

  const audioRef = useRef<HTMLAudioElement | null>(null)
  const cleanupRef = useRef<(() => void) | null>(null)
  const currentTrackRef = useRef<TrackDetails | null>(null)
  const playlistRef = useRef<TrackDetails[]>([])
  const activeIndexRef = useRef(-1)

  const [isPlaying, setIsPlaying] = useState(false)
  const [isBuffering, setIsBuffering] = useState(false)
  const [progress, setProgress] = useState(0)
  const [duration, setDuration] = useState(0)
  const [volume, setVolume] = useState(0.8)
  const [activeLyricIndex, setActiveLyricIndex] = useState(0)
  const [activePanel, setActivePanel] = useState<'playlist' | 'lyrics'>('lyrics')
  const [playlist, setPlaylist] = useState<TrackDetails[]>([])
  const [currentTrackId, setCurrentTrackId] = useState<string | null>(null)
  const [palette, setPalette] = useState<BackgroundPalette>(DEFAULT_PALETTE)
  const [failedCoverMap, setFailedCoverMap] = useState<Record<string, boolean>>({})
  const [generatedBg, setGeneratedBg] = useState<string | null>(null)
  const [displayedBg, setDisplayedBg] = useState<string | null>(null)
  const [isBackgroundVisible, setIsBackgroundVisible] = useState(true)
  const backgroundCacheRef = useRef<Record<string, string>>({})
  const [isShuffle, setIsShuffle] = useState(false)
  const [repeatMode, setRepeatMode] = useState<'none' | 'one' | 'all'>('none')
  const shuffleHistoryRef = useRef<string[]>([])
  const shuffleEnabledRef = useRef(isShuffle)
  const repeatModeRef = useRef(repeatMode)
  const lyricsContainerRef = useRef<HTMLDivElement | null>(null)
  const lyricsScrollCleanupRef = useRef<(() => void) | null>(null)

  const handleLyricLineChange = useCallback(() => {
    onLyricLineChange()
  }, [])

  useEffect(() => {
    currentTrackRef.current = currentTrack
  }, [currentTrack])

  useEffect(() => {
    playlistRef.current = playlist
  }, [playlist])

  useEffect(() => {
    activeIndexRef.current = playlist.findIndex((track) => getTrackKey(track) === currentTrackId)
  }, [playlist, currentTrackId])

  useEffect(() => {
    shuffleEnabledRef.current = isShuffle
    if (!isShuffle) {
      shuffleHistoryRef.current = []
    }
  }, [isShuffle])

  useEffect(() => {
    repeatModeRef.current = repeatMode
  }, [repeatMode])

  const trackCacheKey = currentTrack ? getTrackKey(currentTrack) : null
  const artworkUrl = currentTrack?.artworkUrl

  useEffect(() => {
    let isActive = true

    if (!artworkUrl) {
      setPalette(DEFAULT_PALETTE)
      return () => {
        isActive = false
      }
    }

    extractPaletteFromImage(artworkUrl)
      .then((nextPalette) => {
        if (isActive) {
          setPalette(nextPalette)
        }
      })
      .catch(() => {
        if (isActive) {
          setPalette(DEFAULT_PALETTE)
        }
      })

    return () => {
      isActive = false
    }
  }, [artworkUrl])

  useEffect(() => {
    if (!artworkUrl || !trackCacheKey) {
      setGeneratedBg(null)
      return
    }

    const cached = backgroundCacheRef.current[trackCacheKey]
    if (cached) {
      setGeneratedBg(cached)
      return
    }

    let isCancelled = false

    generateAppleMusicStyleBackground(artworkUrl)
      .then((backgroundUrl) => {
        if (isCancelled) {
          return
        }
        backgroundCacheRef.current[trackCacheKey] = backgroundUrl
        setGeneratedBg(backgroundUrl)
      })
      .catch((error) => {
        if (!isCancelled) {
          console.error('Failed to generate background', error)
          setGeneratedBg(null)
        }
      })

    return () => {
      isCancelled = true
    }
  }, [artworkUrl, trackCacheKey])

  useEffect(() => {
    if (audioRef.current) {
      audioRef.current.volume = volume
    }
  }, [volume])

  useEffect(() => {
    const controller = new AbortController()
    const handler = window.setTimeout(async () => {
      if (!query.trim()) {
        setSearchResults([])
        setIsSearching(false)
        return
      }

      try {
        setIsSearching(true)
        setError(null)
        const url = `${API_BASE}?types=search&source=${DEFAULT_SOURCE}&name=${encodeURIComponent(
          query.trim(),
        )}&count=24`
        const results = await fetchJson<SearchResult[]>(url, controller.signal)
        setSearchResults(Array.isArray(results) ? results : [])
      } catch (err) {
        if ((err as Error).name !== 'AbortError') {
          console.error(err)
          setError('搜索歌曲时出现问题，请稍后重试。')
        }
      } finally {
        setIsSearching(false)
      }
    }, 380)

    return () => {
      controller.abort()
      window.clearTimeout(handler)
    }
  }, [query])

  const teardownAudio = useCallback(() => {
    cleanupRef.current?.()
    cleanupRef.current = null
    if (audioRef.current) {
      audioRef.current.pause()
      audioRef.current.src = ''
      audioRef.current.load()
      audioRef.current = null
    }
  }, [])

  const handleTimeUpdate = useCallback((audio: HTMLAudioElement) => {
    setProgress(audio.currentTime)
    const track = currentTrackRef.current
    if (!track || !track.lyrics.length) {
      return
    }
    const current = audio.currentTime + 0.25
    let nextIndex = track.lyrics.findIndex((line) => current < line.time)
    if (nextIndex === -1) {
      nextIndex = track.lyrics.length
    }
    const computed = Math.max(0, nextIndex - 1)
    setActiveLyricIndex((prev) => (prev === computed ? prev : computed))
  }, [])

  const attachAudio = useCallback(
    (audio: HTMLAudioElement, onEnded: () => void): void => {
      const onTimeUpdate = () => handleTimeUpdate(audio)
      const onLoaded = () => {
        setDuration(Number.isFinite(audio.duration) ? audio.duration : 0)
      }
      const onPlay = () => setIsPlaying(true)
      const onPause = () => setIsPlaying(false)
      const onWaiting = () => setIsBuffering(true)
      const onPlaying = () => setIsBuffering(false)
      const handleEnded = () => {
        setIsPlaying(false)
        onEnded()
      }

      audio.addEventListener('timeupdate', onTimeUpdate)
      audio.addEventListener('loadedmetadata', onLoaded)
      audio.addEventListener('play', onPlay)
      audio.addEventListener('pause', onPause)
      audio.addEventListener('waiting', onWaiting)
      audio.addEventListener('playing', onPlaying)
      audio.addEventListener('ended', handleEnded)

      cleanupRef.current = () => {
        audio.removeEventListener('timeupdate', onTimeUpdate)
        audio.removeEventListener('loadedmetadata', onLoaded)
        audio.removeEventListener('play', onPlay)
        audio.removeEventListener('pause', onPause)
        audio.removeEventListener('waiting', onWaiting)
        audio.removeEventListener('playing', onPlaying)
        audio.removeEventListener('ended', handleEnded)
      }
    },
    [handleTimeUpdate],
  )

  const buildTrackDetails = useCallback(async (track: SearchResult): Promise<TrackDetails> => {
    const [urlInfo, lyricInfo, picInfo] = await Promise.all([
      fetchJson<{ url: string }>(
        `${API_BASE}?types=url&source=${track.source || DEFAULT_SOURCE}&id=${track.id}&br=320`,
      ),
      fetchJson<{ lyric?: string | null; tlyric?: string | null }>(
        `${API_BASE}?types=lyric&source=${track.source || DEFAULT_SOURCE}&id=${track.lyric_id || track.id}`,
      ),
      fetchJson<{ url?: string }>(
        `${API_BASE}?types=pic&source=${track.source || DEFAULT_SOURCE}&id=${track.pic_id}&size=500`,
      ),
    ])

    const lyrics = mergeLyrics(lyricInfo.lyric, lyricInfo.tlyric)
    const artworkUrl = picInfo.url ?? ''
    const artists = track.artist.join('、')

    return {
      id: String(track.id),
      title: track.name,
      artists,
      album: track.album,
      source: track.source,
      artworkUrl,
      audioUrl: urlInfo.url,
      lyrics,
    }
  }, [])

  const activateTrack = useCallback(
    async (details: TrackDetails, shouldAutoplay: boolean, onEnded: () => void) => {
      currentTrackRef.current = details
      setCurrentTrack(details)

      teardownAudio()
      const audio = new Audio(details.audioUrl)
      audio.crossOrigin = 'anonymous'
      audio.volume = volume
      audioRef.current = audio
      attachAudio(audio, onEnded)

      if (shouldAutoplay) {
        await audio.play().catch(() => undefined)
      }
    },
    [attachAudio, teardownAudio, volume],
  )

  const playTrack = useCallback(
    async (details: TrackDetails, index: number, shouldAutoplay = true) => {
      setIsLoadingTrack(true)
      setError(null)
      setProgress(0)
      setDuration(0)
      setActiveLyricIndex(0)
      setActivePanel('lyrics')
      setIsBuffering(true)
      const trackIdentifier = getTrackKey(details)
      setCurrentTrackId(trackIdentifier)
      activeIndexRef.current = index

      try {
        await activateTrack(details, shouldAutoplay, () => {
          const list = playlistRef.current
          const currentIndex = activeIndexRef.current
          const repeatState = repeatModeRef.current
          const shuffleOn = shuffleEnabledRef.current

          if (repeatState === 'one') {
            const repeatIndex = currentIndex >= 0 ? currentIndex : index
            const repeatTrack = list[repeatIndex] ?? details
            if (repeatTrack) {
              playTrack(repeatTrack, repeatIndex >= 0 ? repeatIndex : index).catch(() => undefined)
            }
            return
          }

          let targetIndex: number | null = null

          if (shuffleOn && list.length) {
            const availableIndexes = list
              .map((_, idx) => idx)
              .filter((idx) => idx !== currentIndex)
            if (availableIndexes.length) {
              targetIndex = availableIndexes[Math.floor(Math.random() * availableIndexes.length)]
            } else if (repeatState === 'all' && currentIndex >= 0) {
              targetIndex = currentIndex
            }
            if (
              targetIndex !== null &&
              currentIndex !== -1 &&
              targetIndex >= 0 &&
              targetIndex !== currentIndex
            ) {
              const currentTrack = list[currentIndex]
              if (currentTrack) {
                shuffleHistoryRef.current.push(getTrackKey(currentTrack))
              }
            }
          } else if (list.length) {
            const nextIndex = currentIndex + 1
            if (nextIndex < list.length) {
              targetIndex = nextIndex
            } else if (repeatState === 'all') {
              targetIndex = 0
            }
          }

          if (targetIndex === null || targetIndex === undefined) {
            return
          }

          if (targetIndex >= 0 && targetIndex < list.length) {
            const nextTrack = list[targetIndex]
            if (nextTrack) {
              playTrack(nextTrack, targetIndex).catch(() => undefined)
            }
          }
        })
      } catch (err) {
        console.error(err)
        setError('载入歌曲时出现问题，请稍后再试。')
      } finally {
        setIsLoadingTrack(false)
        setIsBuffering(false)
      }
    },
    [activateTrack],
  )

  useEffect(() => {
    return () => {
      teardownAudio()
    }
  }, [teardownAudio])

  useEffect(() => {
    handleLyricLineChange()
  }, [activeLyricIndex, handleLyricLineChange])

  useEffect(() => {
    const container = getVisibleLyricsContainer()
    const htmlContainer = (container as HTMLDivElement | null) ?? null
    lyricsContainerRef.current = htmlContainer

    if (!container) {
      resetLyricsScrollState()
      lyricsScrollCleanupRef.current = null
      return () => {
        if (lyricsScrollCleanupRef.current) {
          lyricsScrollCleanupRef.current()
          lyricsScrollCleanupRef.current = null
        }
      }
    }

    resetLyricsScrollState()
    const active = getActiveLyric(container)
    let initialScrollFrame: number | null = null
    if (active) {
      initialScrollFrame = window.requestAnimationFrame(() => {
        scrollActiveLyricToCenter(container, active, false)
      })
    }

    const cleanup = attachLyricsScrollGuards(container)
    lyricsScrollCleanupRef.current = cleanup

    return () => {
      if (initialScrollFrame !== null) {
        window.cancelAnimationFrame(initialScrollFrame)
      }
      cleanup()
      if (lyricsScrollCleanupRef.current === cleanup) {
        lyricsScrollCleanupRef.current = null
      }
      if (lyricsContainerRef.current === htmlContainer) {
        lyricsContainerRef.current = null
      }
    }
  }, [activePanel, currentTrack, currentTrackId])

  useEffect(() => {
    return () => {
      if (lyricsScrollCleanupRef.current) {
        lyricsScrollCleanupRef.current()
        lyricsScrollCleanupRef.current = null
      }
      resetLyricsScrollState()
      lyricsContainerRef.current = null
    }
  }, [])

  const backgroundStyle = useMemo<CSSProperties>(
    () =>
      ({
        '--bg-color-1': palette.primary,
        '--bg-color-2': palette.secondary,
        '--bg-color-3': palette.tertiary,
        '--accent-color': palette.accent,
        '--accent-soft': palette.accentSoft,
        '--accent-strong': palette.accentStrong,
        '--panel-bg': palette.panel,
        '--panel-border': palette.panelBorder,
        '--text-muted': palette.muted,
      }) as CSSProperties,
    [palette],
  )

  useEffect(() => {
    if (!generatedBg) {
      setDisplayedBg(null)
      setIsBackgroundVisible(true)
      return
    }

    setIsBackgroundVisible(false)
    setDisplayedBg(generatedBg)

    const frame = window.requestAnimationFrame(() => {
      setIsBackgroundVisible(true)
    })

    return () => {
      window.cancelAnimationFrame(frame)
    }
  }, [generatedBg])

  const generatedBackgroundStyle = useMemo<CSSProperties>(
    () =>
      ({
        '--dynamic-backdrop': displayedBg ? `url(${displayedBg})` : 'none',
        opacity: isBackgroundVisible ? 0.82 : 0,
      }) as CSSProperties,
    [displayedBg, isBackgroundVisible],
  )

  const toggleShuffle = useCallback(() => {
    setIsShuffle((prev) => {
      const next = !prev
      shuffleHistoryRef.current = []
      return next
    })
  }, [])

  const cycleRepeat = useCallback(() => {
    setRepeatMode((prev) => (prev === 'none' ? 'all' : prev === 'all' ? 'one' : 'none'))
  }, [])

  const handlePlayPause = useCallback(() => {
    const audio = audioRef.current
    if (!audio) {
      return
    }
    if (audio.paused) {
      audio.play().catch(() => undefined)
    } else {
      audio.pause()
    }
  }, [])

  const handleSeek = (value: number) => {
    const audio = audioRef.current
    if (!audio) {
      return
    }
    audio.currentTime = value
    setProgress(value)
  }

  const handleVolumeChange = (value: number) => {
    setVolume(value)
  }

  const handlePlaylistSelect = useCallback(
    async (index: number) => {
      const track = playlistRef.current[index]
      if (!track) {
        return
      }
      if (shuffleEnabledRef.current && activeIndexRef.current !== -1 && activeIndexRef.current !== index) {
        const current = playlistRef.current[activeIndexRef.current]
        if (current) {
          shuffleHistoryRef.current.push(getTrackKey(current))
        }
      }
      await playTrack(track, index)
    },
    [playTrack],
  )

  const handleSearchSelect = useCallback(
    async (track: SearchResult) => {
      setIsLoadingTrack(true)
      setIsBuffering(true)
      setError(null)

      try {
        const details = await buildTrackDetails(track)
        let targetIndex = -1
        setPlaylist((prev) => {
          const targetKey = getTrackKey(details)
          const existingIndex = prev.findIndex((item) => getTrackKey(item) === targetKey)
          const defaultInsertIndex = activeIndexRef.current >= 0 ? activeIndexRef.current + 1 : prev.length
          let insertIndex = Math.min(defaultInsertIndex, prev.length)

          if (existingIndex !== -1) {
            const nextList = [...prev]
            nextList[existingIndex] = details
            const [updatedTrack] = nextList.splice(existingIndex, 1)
            if (existingIndex < insertIndex) {
              insertIndex = Math.max(insertIndex - 1, 0)
            }
            insertIndex = Math.min(insertIndex, nextList.length)
            nextList.splice(insertIndex, 0, updatedTrack)
            targetIndex = insertIndex
            return nextList
          }

          const nextList = [...prev]
          nextList.splice(insertIndex, 0, details)
          targetIndex = insertIndex
          return nextList
        })

        if (targetIndex === -1) {
          targetIndex = 0
        }

        await playTrack(details, targetIndex)
      } catch (err) {
        console.error(err)
        setError('载入歌曲时出现问题，请稍后再试。')
        setIsLoadingTrack(false)
        setIsBuffering(false)
      } finally {
        setQuery('')
        setSearchResults([])
        setIsSearching(false)
      }
    },
    [buildTrackDetails, playTrack],
  )

  const handlePrevious = useCallback(() => {
    const list = playlistRef.current
    if (!list.length) {
      return
    }
    if (shuffleEnabledRef.current) {
      const history = shuffleHistoryRef.current
      while (history.length) {
        const previousKey = history.pop()
        if (!previousKey) {
          break
        }
        const previousIndex = list.findIndex((item) => getTrackKey(item) === previousKey)
        if (previousIndex !== -1) {
          const target = list[previousIndex]
          if (target) {
            playTrack(target, previousIndex).catch(() => undefined)
            return
          }
        }
      }
    }
    const nextIndex = activeIndexRef.current > 0 ? activeIndexRef.current - 1 : list.length - 1
    const target = list[nextIndex]
    if (target) {
      playTrack(target, nextIndex).catch(() => undefined)
    }
  }, [playTrack])

  const handleNext = useCallback(() => {
    const list = playlistRef.current
    if (!list.length) {
      return
    }
    const currentIndex = activeIndexRef.current
    if (shuffleEnabledRef.current) {
      if (currentIndex !== -1) {
        const currentTrack = list[currentIndex]
        if (currentTrack) {
          shuffleHistoryRef.current.push(getTrackKey(currentTrack))
        }
      }
      if (list.length === 1) {
        const target = list[0]
        playTrack(target, 0).catch(() => undefined)
        return
      }
      const availableIndexes = list.map((_, index) => index).filter((index) => index !== currentIndex)
      const nextIndex = availableIndexes.length
        ? availableIndexes[Math.floor(Math.random() * availableIndexes.length)]
        : currentIndex >= 0
          ? currentIndex
          : 0
      const target = list[nextIndex]
      if (target) {
        playTrack(target, nextIndex).catch(() => undefined)
      }
      return
    }
    const nextIndex = currentIndex + 1
    if (nextIndex < list.length) {
      const target = list[nextIndex]
      if (target) {
        playTrack(target, nextIndex).catch(() => undefined)
      }
      return
    }
    if (list.length > 1) {
      const target = list[0]
      playTrack(target, 0).catch(() => undefined)
    }
  }, [playTrack])

  const lyricsContent = useMemo(() => {
    if (!currentTrack) {
      return <p className="lyrics-placeholder">选择一首歌曲开始播放</p>
    }

    if (!currentTrack.lyrics.length) {
      return <p className="lyrics-placeholder">暂无歌词信息</p>
    }

    return currentTrack.lyrics.map((line, index) => {
      const isActive = index === activeLyricIndex
      return (
        <div key={`${line.time}-${index}`} className={`lyrics-line${isActive ? ' current' : ''}`}>
          <span className="lyrics-text">{line.text}</span>
          {line.translation && <span className="lyrics-translation">{line.translation}</span>}
        </div>
      )
    })
  }, [currentTrack, activeLyricIndex])

  const isBusy = isBuffering || isLoadingTrack

  const progressPercent = useMemo(() => {
    if (!duration || duration <= 0) {
      return 0
    }
    const safeProgress = Math.min(Math.max(progress, 0), duration)
    return (safeProgress / duration) * 100
  }, [duration, progress])

  const timelineStyle = useMemo<CSSProperties>(() => {
    const percentage = Math.min(Math.max(progressPercent, 0), 100)
    return {
      background: `linear-gradient(90deg, var(--accent-color) 0%, var(--accent-strong) ${percentage}%, rgba(255, 255, 255, 0.24) ${percentage}%, rgba(255, 255, 255, 0.24) 100%)`,
    }
  }, [progressPercent])

  const volumeStyle = useMemo<CSSProperties>(() => {
    const percentage = Math.min(Math.max(volume * 100, 0), 100)
    return {
      background: `linear-gradient(90deg, rgba(255, 255, 255, 0.42) 0%, var(--accent-strong) ${percentage}%, rgba(255, 255, 255, 0.2) ${percentage}%, rgba(255, 255, 255, 0.2) 100%)`,
    }
  }, [volume])

  const albumArtStyle = useMemo<CSSProperties>(() => {
    if (currentTrack?.artworkUrl) {
      return {
        '--album-art-image': `url(${currentTrack.artworkUrl})`,
      } as CSSProperties
    }
    return {
      '--album-art-image': 'none',
    } as CSSProperties
  }, [currentTrack?.artworkUrl])

  const trimmedQuery = query.trim()
  const showSearchDropdown = trimmedQuery.length > 0
<<<<<<< HEAD
  const repeatIconName = repeatMode === 'one' ? 'repeat-one' : 'repeat'
=======
  const RepeatIconComponent = repeatMode === 'one' ? RepeatOneIcon : RepeatIcon
>>>>>>> 35ed5232
  const shuffleLabel = isShuffle ? '关闭随机播放' : '开启随机播放'
  const repeatAriaLabel =
    repeatMode === 'none' ? '开启循环播放' : repeatMode === 'all' ? '切换为单曲循环' : '关闭循环播放'

  return (
    <div className="app" style={backgroundStyle}>
      <div className="app-backdrop" style={generatedBackgroundStyle} />
      <div className="app-overlay" />
      <main className="app-layout">
        <section className="panel playback-panel" aria-label="正在播放">
          <header className="player-header">
            <p className="eyebrow">SOLARA MUSIC</p>
            <h1 className="player-heading">沉浸式音乐体验</h1>
          </header>

          <div className="player-stage left-pane" aria-live="polite">
            <div className="player-cover cover">
              <div className={`album-art${currentTrack?.artworkUrl ? ' loaded' : ''}`} style={albumArtStyle}>
                {!currentTrack && <span className="artwork-placeholder">搜索并选择一首歌曲</span>}
              </div>
            </div>

            {currentTrack ? (
              <>
                <div className="player-track-meta">
                  <h2 className="player-title track-title">{currentTrack.title}</h2>
                  <p className="player-artist track-artist">{`${currentTrack.artists} · ${currentTrack.album}`}</p>
                </div>

                <div className="player-progress">
                  <input
                    type="range"
                    min={0}
                    max={duration || 0}
                    value={Math.min(progress, duration || 0)}
                    step={0.1}
                    onChange={(event) => handleSeek(Number(event.target.value))}
                    aria-valuemin={0}
                    aria-valuemax={duration || 0}
                    aria-valuenow={Math.min(progress, duration || 0)}
                    aria-label="播放进度"
                    className="progress"
                    style={timelineStyle}
                  />
                  <div className="time-row" aria-hidden="true">
                    <span className="time time-start">{formatTime(progress)}</span>
                    <span className="time time-end">{formatTime(duration)}</span>
                  </div>
                </div>

<<<<<<< HEAD
            <div className="player-controls control-row" role="group" aria-label="播放控制">
              <button
                type="button"
                className={`control-button shuffle${isShuffle ? ' active' : ''}`}
                onClick={toggleShuffle}
                aria-pressed={isShuffle}
                aria-label={shuffleLabel}
              >
                <Icon name="shuffle" className="icon control-icon" />
              </button>
              <div className="main-controls">
                <button
                  type="button"
                  className="control-button prev"
                  onClick={handlePrevious}
                  disabled={playlist.length === 0}
                  aria-label="上一首"
                >
                  <PrevIcon />
                </button>
                <button
                  type="button"
                  className={`control-button play-toggle${isBusy ? ' buffering' : ''}`}
                  onClick={handlePlayPause}
                  disabled={!currentTrack || isLoadingTrack}
                  aria-label={isPlaying ? '暂停' : '播放'}
                >
                  {isBusy ? <span className="sr-only">缓冲中</span> : isPlaying ? <PauseIcon /> : <PlayIcon />}
                </button>
                <button
                  type="button"
                  className="control-button next"
                  onClick={handleNext}
                  disabled={playlist.length === 0}
                  aria-label="下一首"
                >
                  <NextIcon />
                </button>
              </div>
              <button
                type="button"
                className={`control-button repeat${repeatMode !== 'none' ? ' active' : ''}`}
                onClick={cycleRepeat}
                aria-label={repeatAriaLabel}
                aria-pressed={repeatMode !== 'none'}
              >
                <Icon name={repeatIconName} className="icon control-icon" />
              </button>
            </div>

            <div className="player-volume volume-row">
              <Icon name="volume-1" className="icon volume-icon" />
              <input
                type="range"
                min={0}
                max={1}
                step={0.01}
                value={volume}
                onChange={(event) => handleVolumeChange(Number(event.target.value))}
                aria-label="音量"
                className="volume-slider"
                style={volumeStyle}
              />
              <Icon name="volume-2" className="icon volume-icon" />
            </div>
=======
                <div className="player-controls control-row" role="group" aria-label="播放控制">
                  <button
                    type="button"
                    className={`control-button shuffle${isShuffle ? ' active' : ''}`}
                    onClick={toggleShuffle}
                    aria-pressed={isShuffle}
                    aria-label={shuffleLabel}
                  >
                    <ShuffleIcon />
                  </button>
                  <div className="main-controls">
                    <button
                      type="button"
                      className="control-button prev"
                      onClick={handlePrevious}
                      disabled={playlist.length === 0}
                      aria-label="上一首"
                    >
                      <PrevIcon />
                    </button>
                    <button
                      type="button"
                      className={`control-button play-toggle${isBusy ? ' buffering' : ''}`}
                      onClick={handlePlayPause}
                      disabled={!currentTrack || isLoadingTrack}
                      aria-label={isPlaying ? '暂停' : '播放'}
                    >
                      {isBusy ? <span className="sr-only">缓冲中</span> : isPlaying ? <PauseIcon /> : <PlayIcon />}
                    </button>
                    <button
                      type="button"
                      className="control-button next"
                      onClick={handleNext}
                      disabled={playlist.length === 0}
                      aria-label="下一首"
                    >
                      <NextIcon />
                    </button>
                  </div>
                  <button
                    type="button"
                    className={`control-button repeat${repeatMode !== 'none' ? ' active' : ''}`}
                    onClick={cycleRepeat}
                    aria-label={repeatAriaLabel}
                    aria-pressed={repeatMode !== 'none'}
                  >
                    <RepeatIconComponent />
                  </button>
                </div>

                <div className="player-volume volume-row">
                  <span className="vol-min" aria-hidden="true">
                    <SpeakerLowIcon />
                  </span>
                  <input
                    type="range"
                    min={0}
                    max={1}
                    step={0.01}
                    value={volume}
                    onChange={(event) => handleVolumeChange(Number(event.target.value))}
                    aria-label="音量"
                    className="volume-slider"
                    style={volumeStyle}
                  />
                  <span className="vol-max" aria-hidden="true">
                    <SpeakerHighIcon />
                  </span>
                </div>
              </>
            ) : (
              <div className="empty-state-card" role="status" aria-live="polite">
                <p>选择并播放一首歌曲</p>
              </div>
            )}
>>>>>>> 35ed5232
          </div>
        </section>

        <aside className="panel list-panel" aria-label="播放列表与歌词">
          <div className="list-stack">
            <header className="list-header">
              <div className="search-area">
                <div className={`search-bar${isSearching ? ' searching' : ''}`}>
                  <SearchIcon />
                  <input
                    value={query}
                    onChange={(event) => {
                      setQuery(event.target.value)
                    }}
                    placeholder="搜索艺术家、歌曲或专辑"
                    spellCheck={false}
                  />
                  {isSearching && <LoadingSpinner />}
                </div>

                {showSearchDropdown && (
                  <div className="search-dropdown" role="listbox" aria-label="搜索建议">
                    {isSearching && <div className="search-status">正在搜索…</div>}
                    {!isSearching && !searchResults.length && (
                      <div className="search-status empty">没有找到相关歌曲</div>
                    )}
                    {searchResults.map((track) => {
                      const trackKey = getTrackKey(track)
                      const coverUrl = track.pic_id
                        ? `${API_BASE}?types=pic&source=${track.source || DEFAULT_SOURCE}&id=${track.pic_id}&size=120`
                        : ''
                      const fallbackLetter = track.name?.trim()?.[0]?.toUpperCase() || '?'
                      const shouldShowFallback = !coverUrl || failedCoverMap[trackKey]
                      return (
                        <button
                          type="button"
                          key={trackKey}
                          className="search-result"
                          role="option"
                          onMouseDown={(event) => event.preventDefault()}
                          onClick={() => handleSearchSelect(track)}
                        >
                          <span className="search-result-thumb" aria-hidden="true">
                            {shouldShowFallback ? (
                              <div className="cover-fallback">{fallbackLetter}</div>
                            ) : (
                              <img
                                src={coverUrl}
                                alt={track.name}
                                className="cover-image"
                                loading="lazy"
                                onError={() => {
                                  setFailedCoverMap((prev) => ({ ...prev, [trackKey]: true }))
                                }}
                              />
                            )}
                          </span>
                          <span className="search-result-meta">
                            <span className="search-result-title">{track.name}</span>
                            <span className="search-result-artist">{track.artist.join('、')}</span>
                          </span>
                        </button>
                      )
                    })}
                  </div>
                )}
              </div>

            </header>

            {error && <div className="error-banner">{error}</div>}

            <div
              className={`list-scroll${
                activePanel === 'lyrics' ? ' is-lyrics' : ' playlist-scroll'
              }`}
              role={activePanel === 'playlist' ? 'listbox' : 'document'}
              id={activePanel === 'playlist' ? 'panel-playlist' : 'panel-lyrics'}
              aria-labelledby={activePanel === 'playlist' ? 'tab-playlist' : 'tab-lyrics'}
            >
              {activePanel === 'playlist' ? (
                <>
                  <div className="results-meta">
                    <span className="eyebrow">播放列表</span>
                    <span className="result-count">{playlist.length} 首歌曲</span>
                  </div>
                  {playlist.map((track, index) => {
                    const trackKey = getTrackKey(track)
                    const isActive = trackKey === currentTrackId
                    return (
                      <button
                        type="button"
                        key={trackKey}
                        role="option"
                        aria-selected={isActive}
                        className={`track-item${isActive ? ' active' : ''}`}
                        onClick={() => handlePlaylistSelect(index)}
                        title={`${track.title} · ${track.artists} · ${track.album}`}
                      >
                        <div className="track-thumb" aria-hidden="true">
                          {track.artworkUrl ? (
                            <img src={track.artworkUrl} alt="" loading="lazy" />
                          ) : (
                            <span className="track-letter">{track.title.charAt(0)}</span>
                          )}
                          {isActive && (
                            <span className="equalizer" aria-hidden="true">
                              <span />
                            </span>
                          )}
                        </div>
                        <div className="track-meta">
                          <span className="track-title track__title">{track.title}</span>
                          <span className="track-artist">{track.artists}</span>
                        </div>
                        <span className="track-duration" aria-hidden={!isActive}>
                          {isActive && duration ? formatTime(duration) : '--:--'}
                        </span>
                      </button>
                    )
                  })}
                  {!playlist.length && (
                    <div className="empty-state">播放列表为空，快去搜索一首喜欢的歌曲吧</div>
                  )}
                </>
              ) : (
                <div className="lyrics-panel">
                  <header className="lyrics-header">
                    <span className="eyebrow">歌词</span>
                    <h2>{currentTrack ? currentTrack.title : '准备播放'}</h2>
                    {currentTrack && <p>{currentTrack.artists} · {currentTrack.album}</p>}
                  </header>
                  <div className="lyrics-view" ref={lyricsContainerRef}>
                    <div className="lyrics-content">{lyricsContent}</div>
                  </div>
                </div>
              )}
            </div>
          </div>
        </aside>
      </main>
      <div className="bottom-right" role="tablist" aria-label="内容切换">
        <button
          type="button"
          id="tab-lyrics"
          role="tab"
          className={activePanel === 'lyrics' ? 'active' : ''}
          onClick={() => setActivePanel('lyrics')}
          aria-selected={activePanel === 'lyrics'}
          aria-controls="panel-lyrics"
          title="歌词"
        >
          <Icon name="lyrics" className="icon quick-toggle-icon" />
          <span className="sr-only">显示歌词</span>
        </button>
        <button
          type="button"
          id="tab-playlist"
          role="tab"
          className={activePanel === 'playlist' ? 'active' : ''}
          onClick={() => setActivePanel('playlist')}
          aria-selected={activePanel === 'playlist'}
          aria-controls="panel-playlist"
          title="播放列表"
        >
          <Icon name="playlist" className="icon quick-toggle-icon" />
          <span className="sr-only">显示播放列表</span>
        </button>
      </div>
    </div>
  )
}

export default App<|MERGE_RESOLUTION|>--- conflicted
+++ resolved
@@ -1,9 +1,5 @@
 import { useCallback, useEffect, useMemo, useRef, useState } from 'react'
 import type { CSSProperties } from 'react'
-<<<<<<< HEAD
-=======
-import { ListMusic, Mic2 } from 'lucide-react'
->>>>>>> 35ed5232
 import './App.css'
 import { mergeLyrics } from './utils/lyrics'
 import type { LyricLine } from './utils/lyrics'
@@ -203,114 +199,7 @@
 
 const SearchIcon = () => <Icon name="search" className="icon search-icon" />
 
-<<<<<<< HEAD
 const PlayIcon = () => <Icon name="play" className="icon control-icon" />
-=======
-const iconShadow = 'drop-shadow(0 1px 2px rgba(0, 0, 0, 0.25))'
-
-const ShuffleIcon = () => (
-  <svg viewBox="0 0 24 24" aria-hidden="true" style={{ filter: iconShadow }}>
-    <path
-      d="M16.5 17.5H18a2.5 2.5 0 012.5 2.5M16.5 6.5H18A2.5 2.5 0 0020.5 4M3 6.5h4l10 11h3.5M3 17.5h4l3.25-3.58"
-      fill="none"
-      stroke="currentColor"
-      strokeWidth="1.6"
-      strokeLinecap="round"
-      strokeLinejoin="round"
-    />
-    <path
-      d="M19 8l2-2-2-2"
-      fill="none"
-      stroke="currentColor"
-      strokeWidth="1.6"
-      strokeLinecap="round"
-      strokeLinejoin="round"
-    />
-    <path
-      d="M19 16l2 2-2 2"
-      fill="none"
-      stroke="currentColor"
-      strokeWidth="1.6"
-      strokeLinecap="round"
-      strokeLinejoin="round"
-    />
-  </svg>
-)
-
-const RepeatIcon = () => (
-  <svg viewBox="0 0 24 24" aria-hidden="true" style={{ filter: iconShadow }}>
-    <path
-      d="M4 7a4 4 0 014-4h8l-2-2m2 2l-2 2m4 11a4 4 0 01-4 4H8l2 2m-2-2l2-2"
-      fill="none"
-      stroke="currentColor"
-      strokeWidth="1.6"
-      strokeLinecap="round"
-      strokeLinejoin="round"
-    />
-  </svg>
-)
-
-const RepeatOneIcon = () => (
-  <svg viewBox="0 0 24 24" aria-hidden="true" style={{ filter: iconShadow }}>
-    <path
-      d="M4 7a4 4 0 014-4h8l-2-2m2 2l-2 2m4 11a4 4 0 01-4 4H8l2 2m-2-2l2-2"
-      fill="none"
-      stroke="currentColor"
-      strokeWidth="1.6"
-      strokeLinecap="round"
-      strokeLinejoin="round"
-    />
-    <path
-      d="M12 10v4"
-      fill="none"
-      stroke="currentColor"
-      strokeWidth="1.6"
-      strokeLinecap="round"
-      strokeLinejoin="round"
-    />
-    <path d="M12 10l-1.5 1" fill="none" stroke="currentColor" strokeWidth="1.6" strokeLinecap="round" />
-  </svg>
-)
-
-const SpeakerLowIcon = () => (
-  <svg viewBox="0 0 24 24" aria-hidden="true" style={{ filter: iconShadow }}>
-    <path
-      d="M4.5 10h2.2L12 6v12l-5.3-4H4.5a1.5 1.5 0 01-1.5-1.5V11.5A1.5 1.5 0 014.5 10z"
-      fill="currentColor"
-    />
-    <path d="M16 10.2a2.6 2.6 0 010 3.6" fill="none" stroke="currentColor" strokeWidth="1.6" strokeLinecap="round" />
-  </svg>
-)
-
-const SpeakerHighIcon = () => (
-  <svg viewBox="0 0 24 24" aria-hidden="true" style={{ filter: iconShadow }}>
-    <path
-      d="M4.5 10h2.2L12 6v12l-5.3-4H4.5a1.5 1.5 0 01-1.5-1.5V11.5A1.5 1.5 0 014.5 10z"
-      fill="currentColor"
-    />
-    <path
-      d="M16 8a5 5 0 010 8M16 10.2a2.6 2.6 0 010 3.6"
-      fill="none"
-      stroke="currentColor"
-      strokeWidth="1.6"
-      strokeLinecap="round"
-    />
-  </svg>
-)
-
-const PrevIcon = () => (
-  <svg viewBox="0 0 24 24" aria-hidden="true">
-    <path
-      d="M6 6v12M18 6l-8.5 6L18 18V6z"
-      fill="none"
-      stroke="currentColor"
-      strokeWidth="1.7"
-      strokeLinecap="round"
-      strokeLinejoin="round"
-    />
-  </svg>
-)
->>>>>>> 35ed5232
 
 const PauseIcon = () => <Icon name="pause" className="icon control-icon" />
 
@@ -1025,11 +914,7 @@
 
   const trimmedQuery = query.trim()
   const showSearchDropdown = trimmedQuery.length > 0
-<<<<<<< HEAD
   const repeatIconName = repeatMode === 'one' ? 'repeat-one' : 'repeat'
-=======
-  const RepeatIconComponent = repeatMode === 'one' ? RepeatOneIcon : RepeatIcon
->>>>>>> 35ed5232
   const shuffleLabel = isShuffle ? '关闭随机播放' : '开启随机播放'
   const repeatAriaLabel =
     repeatMode === 'none' ? '开启循环播放' : repeatMode === 'all' ? '切换为单曲循环' : '关闭循环播放'
@@ -1080,7 +965,6 @@
                   </div>
                 </div>
 
-<<<<<<< HEAD
             <div className="player-controls control-row" role="group" aria-label="播放控制">
               <button
                 type="button"
@@ -1146,83 +1030,6 @@
               />
               <Icon name="volume-2" className="icon volume-icon" />
             </div>
-=======
-                <div className="player-controls control-row" role="group" aria-label="播放控制">
-                  <button
-                    type="button"
-                    className={`control-button shuffle${isShuffle ? ' active' : ''}`}
-                    onClick={toggleShuffle}
-                    aria-pressed={isShuffle}
-                    aria-label={shuffleLabel}
-                  >
-                    <ShuffleIcon />
-                  </button>
-                  <div className="main-controls">
-                    <button
-                      type="button"
-                      className="control-button prev"
-                      onClick={handlePrevious}
-                      disabled={playlist.length === 0}
-                      aria-label="上一首"
-                    >
-                      <PrevIcon />
-                    </button>
-                    <button
-                      type="button"
-                      className={`control-button play-toggle${isBusy ? ' buffering' : ''}`}
-                      onClick={handlePlayPause}
-                      disabled={!currentTrack || isLoadingTrack}
-                      aria-label={isPlaying ? '暂停' : '播放'}
-                    >
-                      {isBusy ? <span className="sr-only">缓冲中</span> : isPlaying ? <PauseIcon /> : <PlayIcon />}
-                    </button>
-                    <button
-                      type="button"
-                      className="control-button next"
-                      onClick={handleNext}
-                      disabled={playlist.length === 0}
-                      aria-label="下一首"
-                    >
-                      <NextIcon />
-                    </button>
-                  </div>
-                  <button
-                    type="button"
-                    className={`control-button repeat${repeatMode !== 'none' ? ' active' : ''}`}
-                    onClick={cycleRepeat}
-                    aria-label={repeatAriaLabel}
-                    aria-pressed={repeatMode !== 'none'}
-                  >
-                    <RepeatIconComponent />
-                  </button>
-                </div>
-
-                <div className="player-volume volume-row">
-                  <span className="vol-min" aria-hidden="true">
-                    <SpeakerLowIcon />
-                  </span>
-                  <input
-                    type="range"
-                    min={0}
-                    max={1}
-                    step={0.01}
-                    value={volume}
-                    onChange={(event) => handleVolumeChange(Number(event.target.value))}
-                    aria-label="音量"
-                    className="volume-slider"
-                    style={volumeStyle}
-                  />
-                  <span className="vol-max" aria-hidden="true">
-                    <SpeakerHighIcon />
-                  </span>
-                </div>
-              </>
-            ) : (
-              <div className="empty-state-card" role="status" aria-live="polite">
-                <p>选择并播放一首歌曲</p>
-              </div>
-            )}
->>>>>>> 35ed5232
           </div>
         </section>
 
